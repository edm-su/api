import smtplib
from email.mime.multipart import MIMEMultipart
from email.mime.text import MIMEText

from app.settings import settings


def send_recovery_email(email: str, code: str) -> None:
<<<<<<< HEAD
    message = MIMEMultipart()
    message['From'] = settings.EMAIL_FROM
    message['To'] = email
    message['Subject'] = 'Восстановление пароля на edm.su'

    url = f'{settings.FRONTEND_URL}/user/recovery/{code}'
    text = f'Для смены пароля перейдите по ссылке: {url}'
    message.attach(MIMEText(text, 'plain'))
=======
    url = f'{settings.frontend_url}/user/recovery/{code}'
    message = Mail(
        settings.email_from,
        email,
        'Восстановление пароля на edm.su',
        f'Для смены пароля перейдите по ссылке: {url}',
    )
>>>>>>> a5892d2d
    send_email(message)


def send_activate_email(email: str, code: str) -> None:
<<<<<<< HEAD
    message = MIMEMultipart()
    message['From'] = settings.EMAIL_FROM
    message['To'] = email
    message['Subject'] = 'Регистрация на edm.su'
    text = f'Вы успешно зарегистрированы для активации аккаунта перейдите ' \
           f'по ссылке: {settings.FRONTEND_URL}/user/activate/{code}'
    message.attach(MIMEText(text, 'plain'))
    send_email(message)


def send_email(message: MIMEMultipart) -> None:
    server = smtplib.SMTP(settings.SMTP_SERVER, settings.SMTP_PORT)
    server.login(settings.SMTP_USER, settings.SMTP_PASSWORD)
    server.sendmail(message['From'], message['To'], message.as_string())
    server.quit()
=======
    message = Mail(
        settings.email_from,
        email,
        'Регистрация на edm.su',
        f'Вы успешно зарегистрированы для активации аккаунта перейдите по '
        f'ссылке: {settings.frontend_url}/user/activate/{code}')
    send_email(message)


def send_email(message: Mail) -> None:
    sg = SendGridAPIClient(settings.sendgrid_api_key)
    sg.send(message)
>>>>>>> a5892d2d
<|MERGE_RESOLUTION|>--- conflicted
+++ resolved
@@ -6,55 +6,30 @@
 
 
 def send_recovery_email(email: str, code: str) -> None:
-<<<<<<< HEAD
     message = MIMEMultipart()
-    message['From'] = settings.EMAIL_FROM
+    message['From'] = settings.email_from
     message['To'] = email
     message['Subject'] = 'Восстановление пароля на edm.su'
 
-    url = f'{settings.FRONTEND_URL}/user/recovery/{code}'
+    url = f'{settings.frontend_url}/user/recovery/{code}'
     text = f'Для смены пароля перейдите по ссылке: {url}'
     message.attach(MIMEText(text, 'plain'))
-=======
-    url = f'{settings.frontend_url}/user/recovery/{code}'
-    message = Mail(
-        settings.email_from,
-        email,
-        'Восстановление пароля на edm.su',
-        f'Для смены пароля перейдите по ссылке: {url}',
-    )
->>>>>>> a5892d2d
     send_email(message)
 
 
 def send_activate_email(email: str, code: str) -> None:
-<<<<<<< HEAD
     message = MIMEMultipart()
-    message['From'] = settings.EMAIL_FROM
+    message['From'] = settings.email_from
     message['To'] = email
     message['Subject'] = 'Регистрация на edm.su'
     text = f'Вы успешно зарегистрированы для активации аккаунта перейдите ' \
-           f'по ссылке: {settings.FRONTEND_URL}/user/activate/{code}'
+           f'по ссылке: {settings.frontend_url}/user/activate/{code}'
     message.attach(MIMEText(text, 'plain'))
     send_email(message)
 
 
 def send_email(message: MIMEMultipart) -> None:
-    server = smtplib.SMTP(settings.SMTP_SERVER, settings.SMTP_PORT)
-    server.login(settings.SMTP_USER, settings.SMTP_PASSWORD)
+    server = smtplib.SMTP(settings.smtp_server, settings.smtp_port)
+    server.login(settings.smtp_user, settings.smtp_password)
     server.sendmail(message['From'], message['To'], message.as_string())
-    server.quit()
-=======
-    message = Mail(
-        settings.email_from,
-        email,
-        'Регистрация на edm.su',
-        f'Вы успешно зарегистрированы для активации аккаунта перейдите по '
-        f'ссылке: {settings.frontend_url}/user/activate/{code}')
-    send_email(message)
-
-
-def send_email(message: Mail) -> None:
-    sg = SendGridAPIClient(settings.sendgrid_api_key)
-    sg.send(message)
->>>>>>> a5892d2d
+    server.quit()