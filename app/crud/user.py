--- conflicted
+++ resolved
@@ -13,11 +13,7 @@
               'email': email,
               'password': hashed_password,
               'is_admin': is_admin,
-<<<<<<< HEAD
-              'activation_code': generate_secret_code(),
-=======
               'activation_code': generate_secret_code()
->>>>>>> fbd983d7
               }
 
     if is_admin:
