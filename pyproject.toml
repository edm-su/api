[tool.poetry]
name = "edm_su_api"
version = "1.5.1"
description = "edm.su backend"
authors = ["Egor <eagluhih@gmail.com>"]
license = "MIT"

[tool.poetry.dependencies]
python = "^3.10"
alembic = "^1.9"
fastapi = { version = "0.94.1", extras = ["all"] }
Pillow = "^9.4.0"
SQLAlchemy = { extras = ["asyncio"], version = "^2.0" }
PyJWT = "^2.6.0"
gunicorn = "^20.1.0"
python-slugify = { extras = ["unidecode"], version = "^8.0" }
aiohttp = "^3.8.1"
psycopg2 = "^2.9.5"
aioboto3 = "^10.3.0"
meilisearch-python-async = "1.1.0"
typing-extensions = "^4.5.0"
greenlet = "^1.1.3.post0"
asyncpg = "^0.27.0"

[tool.poetry.group.test.dependencies]
pytest = "^7.2.1"
pytest-asyncio = "^0"
Faker = "^15.3.4"
pytest-cov = "^4.0.0"
pytest-mock = "^3.10.0"
pytest-dotenv = "^0.5.2"

[tool.poetry.group.lint]
optional = true

[tool.poetry.group.lint.dependencies]
types-python-slugify = "^8.0.0"
mypy = "^1.1.1"
ruff = "^0.0.262"
black = "^23.3.0"

[build-system]
requires = ["poetry-core>=1.0.0"]
build-backend = "poetry.core.masonry.api"

[tool.mypy]
ignore_missing_imports = true
disallow_untyped_defs = true
exclude = ["alembic/*"]

[tool.ruff]
select = [
  "E",      # pycodestyle Error
  "F",      # Pyflakes
  "W",      # pycodestyle Warnings
  "C90",    # mccabe
  "I",      # isort
  "N",      #pep8-naming
  "UP",     # pyupgrade
  "YTT",    # flake8-2020
  "ANN",    # flake8-annotations
  "S",      # flake8-bandit
  "BLE",    # flake8-blind-except
  "FBT",    # flake8-boolean-trap
  "B",      # flake8-bugbear
  "A",      # flake8-builtins
  "COM",    # flake8-commas
  "C4",     # flake8-comprehensions
  "DTZ001", # flake8-datetimez
  "T10",    # flake8-debugger
  "EM",     # flake8-errmsg
  "ISC",    # flake8-implicit-str-concat
  "ICN",    # flake8-import-conventions
  "G",      # flake8-logging-format
  "INP",    # flake8-no-pep420
  "PIE",    # flake8-pie
  "T20",    # flake8-print,
  "PT",     # flake8-pytest-style
  "Q",      # flake8-quotes
  "RSE",    # flake8-raise
  "RET",    # flake8-return
  "SLF",    # flake8-self
  "SIM",    # flake8-simplify
  "TID",    # flake8-tidy-imports
  "TCH",    # flake8-type-checking
  "ARG",    # flake8-unused-arguments
  "PTH",    # flake8-use-pathlib
  "ERA",    # eradicate
  "PGH",    # pygrep-hooks
  "PL",     # Pylint
  "PLE",    # Error
  "PLR",    # Refactor
  "PLW",    # Warninig
  "TRY",    # tryceratops
  "RUF",    # Ruff-specific rules
]
ignore = ["A003", "RUF001", "RUF002", "RUF003", "TRY301"]

line-length = 79

target-version = "py310"

[tool.ruff.per-file-ignores]
"tests/*" = ["S101", "INP001", "ARG", "PLR0913"]
"alembic/*" = ["ANN", "INP001"]

[tool.ruff.flake8-bugbear]
extend-immutable-calls = [
  "fastapi.Depends",
  "fastapi.Query",
  "fastapi.Header",
  "fastapi.Body",
  "fastapi.Path",
<<<<<<< HEAD
  "fastapi.File",
  "datetime.date.today",
]
=======
  "fastapi.File"
]

[tool.black]
line-length = 79
target-version = ["py310"]
>>>>>>> b09757e5
<|MERGE_RESOLUTION|>--- conflicted
+++ resolved
@@ -111,15 +111,10 @@
   "fastapi.Header",
   "fastapi.Body",
   "fastapi.Path",
-<<<<<<< HEAD
   "fastapi.File",
   "datetime.date.today",
-]
-=======
-  "fastapi.File"
 ]
 
 [tool.black]
 line-length = 79
-target-version = ["py310"]
->>>>>>> b09757e5
+target-version = ["py310"]