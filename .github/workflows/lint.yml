name: Lint

on:
  pull_request:
    branches:
      - '*'

jobs:
  flake8:
    runs-on: ubuntu-latest

    steps:
      - uses: actions/checkout@v2
      - uses: grantmcconnaughey/lintly-flake8-github-action@v1.0
        with:
          # The GitHub API token to create reviews with
          token: ${{ secrets.GITHUB_TOKEN }}
  mypy:
    runs-on: ubuntu-latest
    
    steps:
      - uses: actions/checkout@v2
<<<<<<< HEAD
=======
      - name: Setup python
        uses: actions/setup-python@v2
        with:
          python-version: '3.9'
>>>>>>> c96bb1cd
      - uses: tsuyoshicho/action-mypy@v3
        with:
          github_token: ${{ secrets.GITHUB_TOKEN }}
          reporter: github-pr-review
          level: warning
          target: ./app<|MERGE_RESOLUTION|>--- conflicted
+++ resolved
@@ -20,13 +20,10 @@
     
     steps:
       - uses: actions/checkout@v2
-<<<<<<< HEAD
-=======
       - name: Setup python
         uses: actions/setup-python@v2
         with:
           python-version: '3.9'
->>>>>>> c96bb1cd
       - uses: tsuyoshicho/action-mypy@v3
         with:
           github_token: ${{ secrets.GITHUB_TOKEN }}
